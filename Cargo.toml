[package]
<<<<<<< HEAD
name = "rust_elements_wrapper"
description = "a boltz client for swaps between BTC/LBTC & LN"
version = "0.1.1"
=======
name = "boltz-client"
description = "a boltz exchange client for swaps between BTC/LBTC & LN"
authors = ["i5hi <ishi@satoshiportal.com>"]
version = "0.1.3"
>>>>>>> dd96beb4
edition = "2021"
license="MIT"

[lib]
name = "rust_elements_wrapper"
path = "src/lib.rs"
doctest = false
crate-type = ["staticlib", "cdylib"]

[profile.release]
strip = true
opt-level = "z"
lto = true
codegen-units = 1
panic = "abort"

[dependencies]
hex = "0.4.3"
serde = { version = "1.0.0", features = ["derive"] }
serde_json = "1.0.0"
rand_core = {version = "0.6.4", features = ["getrandom"]}
ureq = {version = "2.8.0", features = ["json"]}
bip39 = "2.0.0"
electrum-client = "0.19.0"
bitcoin = {version = "0.31.1", features = ["rand", "base64", "rand-std"]}
elements = { version = "0.24.0", features = ["serde"] }
lightning-invoice = "0.26.0"

#Empty default feature set, (helpful to generalise in github actions)
[features]
default = []<|MERGE_RESOLUTION|>--- conflicted
+++ resolved
@@ -1,19 +1,12 @@
 [package]
-<<<<<<< HEAD
-name = "rust_elements_wrapper"
+name = "boltz-rust"
 description = "a boltz client for swaps between BTC/LBTC & LN"
 version = "0.1.1"
-=======
-name = "boltz-client"
-description = "a boltz exchange client for swaps between BTC/LBTC & LN"
-authors = ["i5hi <ishi@satoshiportal.com>"]
-version = "0.1.3"
->>>>>>> dd96beb4
 edition = "2021"
 license="MIT"
 
 [lib]
-name = "rust_elements_wrapper"
+name = "boltz_rust"
 path = "src/lib.rs"
 doctest = false
 crate-type = ["staticlib", "cdylib"]
